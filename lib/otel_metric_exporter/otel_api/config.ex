--- conflicted
+++ resolved
@@ -72,12 +72,11 @@
       default: 10,
       doc: "Number of concurrent requests to send to the OTLP endpoint."
     ],
-<<<<<<< HEAD
     max_batch_size: [
       type: :pos_integer,
       default: 100,
       doc: "Maximum number of metrics to send per batch request."
-=======
+    ],
     export_callback: [
       type: {:or, [{:fun, 2}, nil]},
       default: nil,
@@ -87,7 +86,6 @@
       - `{type, batch}`: kind (:metrics or :logs) and list of signals
       - `config`: the options passed to this OtelMetricExporter instance
       """
->>>>>>> 5b4a691e
     ],
     resource: [
       type: {:map, {:or, [:atom, :string]}, :any},
