defmodule OtelMetricExporter.OtelApi.Config do
  require Logger

  defstruct [
    :otlp_endpoint,
    :otlp_protocol,
    :otlp_headers,
    :otlp_timeout,
    :export_callback,
    :exporter,
    :resource,
    :otlp_compression,
    :otlp_concurrent_requests,
<<<<<<< HEAD
    :hibernate_after,
    :spawn_opt
=======
    :max_batch_size,
    :max_concurrency
>>>>>>> 1ece0f7b
  ]

  @type protocol :: :http_protobuf
  @type compression :: :gzip | nil

  endpoint_opt = [
    otlp_endpoint: [
      type: :string,
      doc: "Endpoint to send data to."
    ]
  ]

  otlp_options =
    [
      otlp_protocol: [
        type: {:in, [:http_protobuf]},
        type_spec: quote(do: protocol()),
        default: :http_protobuf,
        doc: "Protocol to use for OTLP export. Currently only `:http_protobuf` is supported."
      ],
      otlp_headers: [
        type: {:map, :string, :string},
        default: %{},
        doc: "Headers to send with OTLP requests."
      ],
      otlp_timeout: [
        type: :pos_integer,
        default: 10_000,
        doc: "Timeout for OTLP requests."
      ]
    ]

  exporter_opt = [exporter: [type: {:in, [:otlp, :none]}, default: :otlp]]

  specific_option =
    for scope <- [:logs, :metrics] do
      {scope,
       [
         type: {:or, [:map, :keyword_list]},
         required: false,
         doc: "Overrides for #{scope}.",
         keys:
           Enum.map(endpoint_opt ++ otlp_options, fn {key, opts} ->
             {key, opts |> Keyword.delete(:default)}
           end) ++ exporter_opt
       ]}
    end

  top_level_opts = [
    otlp_compression: [
      type: {:in, [:gzip, nil]},
      default: :gzip,
      type_spec: quote(do: compression()),
      doc: "Compression to use for OTLP requests. Allowed values are `:gzip` and `nil`."
    ],
    otlp_concurrent_requests: [
      type: :non_neg_integer,
      default: 10,
      doc: "Number of concurrent requests to send to the OTLP endpoint."
    ],
    max_batch_size: [
      type: :pos_integer,
      default: 250,
      doc: "Maximum number of metrics to send per batch request."
    ],
    export_callback: [
      type: {:or, [{:fun, 2}, nil]},
      default: nil,
      doc: """
      A callback function invoked instead of making an HTTP request. Should accept as arguments:

      - `{type, batch}`: kind (:metrics or :logs) and list of signals
      - `config`: the options passed to this OtelMetricExporter instance
      """
    ],
    max_concurrency: [
      type: :pos_integer,
      default: 3,
      doc: "Maximum number of concurrent batch exports."
    ],
    resource: [
      type: {:map, {:or, [:atom, :string]}, :any},
      default: %{},
      doc: "Resource attributes to send with collected data."
    ],
    hibernate_after: [
      type: {:or, [:pos_integer, nil]},
      doc: "Pass :hibernate_after to all child GenServers"
    ],
    spawn_opt: [
      type: {:or, [{:list, :any}, nil]},
      doc: "Pass :spawn_opt to all child GenServers"
    ]
  ]

  @public_options endpoint_opt ++
                    otlp_options ++
                    specific_option ++ top_level_opts

  @options_schema NimbleOptions.new!(@public_options)

  @single_scope_schema NimbleOptions.new!(
                         [
                           otlp_endpoint: [
                             type: :string,
                             required: true,
                             doc: "Endpoint to send data to."
                           ]
                         ] ++ otlp_options ++ exporter_opt ++ top_level_opts
                       )

  def public_options(), do: @public_options
  def options_schema(), do: @options_schema

  defp defaults_from_env do
    base =
      %{}
      |> put_from_env("OTEL_EXPORTER_OTLP_ENDPOINT", :otlp_endpoint)
      |> put_from_env("OTEL_EXPORTER_OTLP_PROTOCOL", :otlp_protocol, &cast_otlp_protocol/1)
      |> put_from_env("OTEL_EXPORTER_OTLP_HEADERS", :otlp_headers, &cast_otlp_headers/1)
      |> put_from_env("OTEL_EXPORTER_OTLP_TIMEOUT", :otlp_timeout, &cast_otlp_timeout/1)

    for scope <- [:logs, :metrics], env_scope = String.upcase(to_string(scope)), reduce: base do
      acc ->
        acc
        |> Map.put(scope, %{})
        |> put_from_env("OTEL_EXPORTER_OTLP_#{env_scope}_ENDPOINT", [scope, :otlp_endpoint])
        |> put_from_env(
          "OTEL_EXPORTER_OTLP_#{env_scope}_PROTOCOL",
          [scope, :otlp_protocol],
          &cast_otlp_protocol/1
        )
        |> put_from_env(
          "OTEL_EXPORTER_OTLP_#{env_scope}_HEADERS",
          [scope, :otlp_headers],
          &cast_otlp_headers/1
        )
        |> put_from_env(
          "OTEL_EXPORTER_OTLP_#{env_scope}_TIMEOUT",
          [scope, :otlp_timeout],
          &cast_otlp_timeout/1
        )
        |> put_from_env("OTEL_#{env_scope}_EXPORTER", [scope, :exporter], &cast_otlp_exporter/1)
    end
    |> put_from_env("OTEL_RESOURCE_ATTRIBUTES", :resource, &cast_resource_attributes/1)
    |> Map.put_new(:resource, %{})
    |> put_from_env("OTEL_SERVICE_NAME", [:resource, "service.name"])
  end

  defp put_from_env(acc, env_var, key, cast_fun \\ fn x -> {:ok, x} end) do
    with {:ok, value} <- System.fetch_env(env_var),
         {:ok, casted} <- cast_fun.(value) do
      put_in(acc, List.wrap(key), casted)
    else
      :error ->
        acc

      {:error, message} ->
        Logger.warning("Invalid #{env_var} value, ignoring: #{message}")
        acc
    end
  end

  defp cast_otlp_protocol("http/json"), do: {:ok, :http_json}
  defp cast_otlp_protocol("http/protobuf"), do: {:ok, :http_protobuf}
  defp cast_otlp_protocol("grpc"), do: {:ok, :grpc}
  defp cast_otlp_protocol(other), do: {:error, "invalid OTLP protocol: #{inspect(other)}"}

  defp cast_otlp_headers(value) do
    {:ok,
     String.split(value, ",")
     |> Enum.map(&String.split(&1, "="))
     |> Map.new(fn [key, value] -> {key, value} end)}
  rescue
    FunctionClauseError ->
      {:error, "invalid OTLP headers: #{inspect(value)}"}
  end

  defp cast_otlp_timeout(value) do
    case Integer.parse(value) do
      {timeout, ""} when timeout > 0 -> {:ok, timeout}
      _ -> {:error, "invalid OTLP timeout: #{inspect(value)}"}
    end
  end

  defp cast_resource_attributes(value) do
    value
    |> String.split(",")
    |> Enum.map(&String.split(&1, "="))
    |> Map.new(fn [key, value] -> {key, value} end)
    |> then(&{:ok, &1})
  rescue
    FunctionClauseError ->
      {:error, "invalid resource attributes: #{inspect(value)}"}
  end

  defp cast_otlp_exporter("otlp"), do: {:ok, :otlp}
  defp cast_otlp_exporter("none"), do: {:ok, :none}
  defp cast_otlp_exporter(_), do: {:error, "unsupported otlp exporter configuration"}

  def defaults do
    from_env =
      defaults_from_env()
      |> Map.take(Keyword.keys(@public_options))
      |> NimbleOptions.validate(options_schema())
      |> case do
        {:ok, validated} -> validated
        {:error, _} -> %{}
      end

    from_app =
      Application.get_all_env(:otel_metric_exporter)
      |> Map.new()
      |> Map.take(Keyword.keys(@public_options))
      |> Map.update(:resource, %{}, &normalize_resources/1)

    Map.merge(from_env, from_app, fn
      k, v1, v2 when k in [:logs, :metrics, :resource] -> Map.merge(Map.new(v1), Map.new(v2))
      _, _, v2 -> v2
    end)
    |> NimbleOptions.validate(options_schema())
  end

  def validate_for_scope(config, scope) when scope in [:logs, :metrics] do
    {provided, rest} = Map.split(config, Keyword.keys(@public_options) -- [:logs, :metrics])

    with {:ok, defaults} <- defaults() do
      with_overrides =
        defaults
        |> get_for_scope(scope)
        |> Map.merge(
          Map.update(provided, :resource, %{}, &normalize_resources/1),
          &if(&1 == :resource, do: Map.merge(&2, &3), else: &3)
        )

      case Map.get(with_overrides, :exporter) do
        x when x in [:otlp, nil] ->
          with {:ok, validated} <- NimbleOptions.validate(with_overrides, @single_scope_schema) do
            {:ok, struct!(__MODULE__, validated), rest}
          end

        :none ->
          {:ok, %__MODULE__{exporter: :none}, rest}
      end
    end
  end

  defp get_for_scope(config, scope),
    do: Map.merge(Map.drop(config, [:logs, :metrics]), config[scope] || %{})

  defp normalize_resources(resource_map), do: Map.new(do_normalize_resources(resource_map))

  defp do_normalize_resources(map, prefix \\ "") do
    Enum.flat_map(map, fn {key, value} ->
      if is_map(value) do
        do_normalize_resources(value, prefix <> to_string(key) <> ".")
      else
        [{prefix <> to_string(key), value}]
      end
    end)
  end
end<|MERGE_RESOLUTION|>--- conflicted
+++ resolved
@@ -11,13 +11,10 @@
     :resource,
     :otlp_compression,
     :otlp_concurrent_requests,
-<<<<<<< HEAD
     :hibernate_after,
-    :spawn_opt
-=======
+    :spawn_opt,
     :max_batch_size,
     :max_concurrency
->>>>>>> 1ece0f7b
   ]
 
   @type protocol :: :http_protobuf
